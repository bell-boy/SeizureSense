--- conflicted
+++ resolved
@@ -1,25 +1,4 @@
 {
-<<<<<<< HEAD
-=======
-  "nbformat": 4,
-  "nbformat_minor": 0,
-  "metadata": {
-    "colab": {
-      "provenance": [],
-      "gpuType": "T4",
-      "authorship_tag": "ABX9TyO/PYdghtJy2tG9yWel5ny1",
-      "include_colab_link": true
-    },
-    "kernelspec": {
-      "name": "python3",
-      "display_name": "Python 3"
-    },
-    "language_info": {
-      "name": "python"
-    },
-    "accelerator": "GPU"
-  },
->>>>>>> d4cf11cd
   "cells": [
     {
       "cell_type": "markdown",
@@ -43,7 +22,6 @@
     {
       "cell_type": "code",
       "execution_count": 1,
-<<<<<<< HEAD
       "metadata": {
         "colab": {
           "base_uri": "https://localhost:8080/"
@@ -67,8 +45,6 @@
     {
       "cell_type": "code",
       "execution_count": 1,
-=======
->>>>>>> d4cf11cd
       "metadata": {
         "colab": {
           "base_uri": "https://localhost:8080/"
@@ -81,102 +57,10 @@
           "name": "stderr",
           "output_type": "stream",
           "text": [
-<<<<<<< HEAD
             "/opt/conda/envs/ss/lib/python3.12/site-packages/torch/cuda/__init__.py:619: UserWarning: Can't initialize NVML\n",
             "  warnings.warn(\"Can't initialize NVML\")\n",
             "/opt/conda/envs/ss/lib/python3.12/site-packages/tqdm/auto.py:21: TqdmWarning: IProgress not found. Please update jupyter and ipywidgets. See https://ipywidgets.readthedocs.io/en/stable/user_install.html\n",
             "  from .autonotebook import tqdm as notebook_tqdm\n"
-=======
-            "Requirement already satisfied: mne in /usr/local/lib/python3.10/dist-packages (1.7.1)\n",
-            "Requirement already satisfied: decorator in /usr/local/lib/python3.10/dist-packages (from mne) (4.4.2)\n",
-            "Requirement already satisfied: jinja2 in /usr/local/lib/python3.10/dist-packages (from mne) (3.1.4)\n",
-            "Requirement already satisfied: lazy-loader>=0.3 in /usr/local/lib/python3.10/dist-packages (from mne) (0.4)\n",
-            "Requirement already satisfied: matplotlib>=3.5.0 in /usr/local/lib/python3.10/dist-packages (from mne) (3.7.1)\n",
-            "Requirement already satisfied: numpy>=1.21.2 in /usr/local/lib/python3.10/dist-packages (from mne) (1.25.2)\n",
-            "Requirement already satisfied: packaging in /usr/local/lib/python3.10/dist-packages (from mne) (24.1)\n",
-            "Requirement already satisfied: pooch>=1.5 in /usr/local/lib/python3.10/dist-packages (from mne) (1.8.2)\n",
-            "Requirement already satisfied: scipy>=1.7.1 in /usr/local/lib/python3.10/dist-packages (from mne) (1.11.4)\n",
-            "Requirement already satisfied: tqdm in /usr/local/lib/python3.10/dist-packages (from mne) (4.66.4)\n",
-            "Requirement already satisfied: contourpy>=1.0.1 in /usr/local/lib/python3.10/dist-packages (from matplotlib>=3.5.0->mne) (1.2.1)\n",
-            "Requirement already satisfied: cycler>=0.10 in /usr/local/lib/python3.10/dist-packages (from matplotlib>=3.5.0->mne) (0.12.1)\n",
-            "Requirement already satisfied: fonttools>=4.22.0 in /usr/local/lib/python3.10/dist-packages (from matplotlib>=3.5.0->mne) (4.53.0)\n",
-            "Requirement already satisfied: kiwisolver>=1.0.1 in /usr/local/lib/python3.10/dist-packages (from matplotlib>=3.5.0->mne) (1.4.5)\n",
-            "Requirement already satisfied: pillow>=6.2.0 in /usr/local/lib/python3.10/dist-packages (from matplotlib>=3.5.0->mne) (9.4.0)\n",
-            "Requirement already satisfied: pyparsing>=2.3.1 in /usr/local/lib/python3.10/dist-packages (from matplotlib>=3.5.0->mne) (3.1.2)\n",
-            "Requirement already satisfied: python-dateutil>=2.7 in /usr/local/lib/python3.10/dist-packages (from matplotlib>=3.5.0->mne) (2.8.2)\n",
-            "Requirement already satisfied: platformdirs>=2.5.0 in /usr/local/lib/python3.10/dist-packages (from pooch>=1.5->mne) (4.2.2)\n",
-            "Requirement already satisfied: requests>=2.19.0 in /usr/local/lib/python3.10/dist-packages (from pooch>=1.5->mne) (2.31.0)\n",
-            "Requirement already satisfied: MarkupSafe>=2.0 in /usr/local/lib/python3.10/dist-packages (from jinja2->mne) (2.1.5)\n",
-            "Requirement already satisfied: six>=1.5 in /usr/local/lib/python3.10/dist-packages (from python-dateutil>=2.7->matplotlib>=3.5.0->mne) (1.16.0)\n",
-            "Requirement already satisfied: charset-normalizer<4,>=2 in /usr/local/lib/python3.10/dist-packages (from requests>=2.19.0->pooch>=1.5->mne) (3.3.2)\n",
-            "Requirement already satisfied: idna<4,>=2.5 in /usr/local/lib/python3.10/dist-packages (from requests>=2.19.0->pooch>=1.5->mne) (3.7)\n",
-            "Requirement already satisfied: urllib3<3,>=1.21.1 in /usr/local/lib/python3.10/dist-packages (from requests>=2.19.0->pooch>=1.5->mne) (2.0.7)\n",
-            "Requirement already satisfied: certifi>=2017.4.17 in /usr/local/lib/python3.10/dist-packages (from requests>=2.19.0->pooch>=1.5->mne) (2024.6.2)\n",
-            "Requirement already satisfied: torch_geometric in /usr/local/lib/python3.10/dist-packages (2.5.3)\n",
-            "Requirement already satisfied: tqdm in /usr/local/lib/python3.10/dist-packages (from torch_geometric) (4.66.4)\n",
-            "Requirement already satisfied: numpy in /usr/local/lib/python3.10/dist-packages (from torch_geometric) (1.25.2)\n",
-            "Requirement already satisfied: scipy in /usr/local/lib/python3.10/dist-packages (from torch_geometric) (1.11.4)\n",
-            "Requirement already satisfied: fsspec in /usr/local/lib/python3.10/dist-packages (from torch_geometric) (2023.6.0)\n",
-            "Requirement already satisfied: jinja2 in /usr/local/lib/python3.10/dist-packages (from torch_geometric) (3.1.4)\n",
-            "Requirement already satisfied: aiohttp in /usr/local/lib/python3.10/dist-packages (from torch_geometric) (3.9.5)\n",
-            "Requirement already satisfied: requests in /usr/local/lib/python3.10/dist-packages (from torch_geometric) (2.31.0)\n",
-            "Requirement already satisfied: pyparsing in /usr/local/lib/python3.10/dist-packages (from torch_geometric) (3.1.2)\n",
-            "Requirement already satisfied: scikit-learn in /usr/local/lib/python3.10/dist-packages (from torch_geometric) (1.2.2)\n",
-            "Requirement already satisfied: psutil>=5.8.0 in /usr/local/lib/python3.10/dist-packages (from torch_geometric) (5.9.5)\n",
-            "Requirement already satisfied: aiosignal>=1.1.2 in /usr/local/lib/python3.10/dist-packages (from aiohttp->torch_geometric) (1.3.1)\n",
-            "Requirement already satisfied: attrs>=17.3.0 in /usr/local/lib/python3.10/dist-packages (from aiohttp->torch_geometric) (23.2.0)\n",
-            "Requirement already satisfied: frozenlist>=1.1.1 in /usr/local/lib/python3.10/dist-packages (from aiohttp->torch_geometric) (1.4.1)\n",
-            "Requirement already satisfied: multidict<7.0,>=4.5 in /usr/local/lib/python3.10/dist-packages (from aiohttp->torch_geometric) (6.0.5)\n",
-            "Requirement already satisfied: yarl<2.0,>=1.0 in /usr/local/lib/python3.10/dist-packages (from aiohttp->torch_geometric) (1.9.4)\n",
-            "Requirement already satisfied: async-timeout<5.0,>=4.0 in /usr/local/lib/python3.10/dist-packages (from aiohttp->torch_geometric) (4.0.3)\n",
-            "Requirement already satisfied: MarkupSafe>=2.0 in /usr/local/lib/python3.10/dist-packages (from jinja2->torch_geometric) (2.1.5)\n",
-            "Requirement already satisfied: charset-normalizer<4,>=2 in /usr/local/lib/python3.10/dist-packages (from requests->torch_geometric) (3.3.2)\n",
-            "Requirement already satisfied: idna<4,>=2.5 in /usr/local/lib/python3.10/dist-packages (from requests->torch_geometric) (3.7)\n",
-            "Requirement already satisfied: urllib3<3,>=1.21.1 in /usr/local/lib/python3.10/dist-packages (from requests->torch_geometric) (2.0.7)\n",
-            "Requirement already satisfied: certifi>=2017.4.17 in /usr/local/lib/python3.10/dist-packages (from requests->torch_geometric) (2024.6.2)\n",
-            "Requirement already satisfied: joblib>=1.1.1 in /usr/local/lib/python3.10/dist-packages (from scikit-learn->torch_geometric) (1.4.2)\n",
-            "Requirement already satisfied: threadpoolctl>=2.0.0 in /usr/local/lib/python3.10/dist-packages (from scikit-learn->torch_geometric) (3.5.0)\n",
-            "Requirement already satisfied: mamba-ssm in /usr/local/lib/python3.10/dist-packages (2.1.0)\n",
-            "Requirement already satisfied: torch in /usr/local/lib/python3.10/dist-packages (from mamba-ssm) (2.3.0+cu121)\n",
-            "Requirement already satisfied: packaging in /usr/local/lib/python3.10/dist-packages (from mamba-ssm) (24.1)\n",
-            "Requirement already satisfied: ninja in /usr/local/lib/python3.10/dist-packages (from mamba-ssm) (1.11.1.1)\n",
-            "Requirement already satisfied: einops in /usr/local/lib/python3.10/dist-packages (from mamba-ssm) (0.8.0)\n",
-            "Requirement already satisfied: triton in /usr/local/lib/python3.10/dist-packages (from mamba-ssm) (2.3.0)\n",
-            "Requirement already satisfied: transformers in /usr/local/lib/python3.10/dist-packages (from mamba-ssm) (4.41.2)\n",
-            "Requirement already satisfied: filelock in /usr/local/lib/python3.10/dist-packages (from torch->mamba-ssm) (3.14.0)\n",
-            "Requirement already satisfied: typing-extensions>=4.8.0 in /usr/local/lib/python3.10/dist-packages (from torch->mamba-ssm) (4.12.2)\n",
-            "Requirement already satisfied: sympy in /usr/local/lib/python3.10/dist-packages (from torch->mamba-ssm) (1.12.1)\n",
-            "Requirement already satisfied: networkx in /usr/local/lib/python3.10/dist-packages (from torch->mamba-ssm) (3.3)\n",
-            "Requirement already satisfied: jinja2 in /usr/local/lib/python3.10/dist-packages (from torch->mamba-ssm) (3.1.4)\n",
-            "Requirement already satisfied: fsspec in /usr/local/lib/python3.10/dist-packages (from torch->mamba-ssm) (2023.6.0)\n",
-            "Requirement already satisfied: nvidia-cuda-nvrtc-cu12==12.1.105 in /usr/local/lib/python3.10/dist-packages (from torch->mamba-ssm) (12.1.105)\n",
-            "Requirement already satisfied: nvidia-cuda-runtime-cu12==12.1.105 in /usr/local/lib/python3.10/dist-packages (from torch->mamba-ssm) (12.1.105)\n",
-            "Requirement already satisfied: nvidia-cuda-cupti-cu12==12.1.105 in /usr/local/lib/python3.10/dist-packages (from torch->mamba-ssm) (12.1.105)\n",
-            "Requirement already satisfied: nvidia-cudnn-cu12==8.9.2.26 in /usr/local/lib/python3.10/dist-packages (from torch->mamba-ssm) (8.9.2.26)\n",
-            "Requirement already satisfied: nvidia-cublas-cu12==12.1.3.1 in /usr/local/lib/python3.10/dist-packages (from torch->mamba-ssm) (12.1.3.1)\n",
-            "Requirement already satisfied: nvidia-cufft-cu12==11.0.2.54 in /usr/local/lib/python3.10/dist-packages (from torch->mamba-ssm) (11.0.2.54)\n",
-            "Requirement already satisfied: nvidia-curand-cu12==10.3.2.106 in /usr/local/lib/python3.10/dist-packages (from torch->mamba-ssm) (10.3.2.106)\n",
-            "Requirement already satisfied: nvidia-cusolver-cu12==11.4.5.107 in /usr/local/lib/python3.10/dist-packages (from torch->mamba-ssm) (11.4.5.107)\n",
-            "Requirement already satisfied: nvidia-cusparse-cu12==12.1.0.106 in /usr/local/lib/python3.10/dist-packages (from torch->mamba-ssm) (12.1.0.106)\n",
-            "Requirement already satisfied: nvidia-nccl-cu12==2.20.5 in /usr/local/lib/python3.10/dist-packages (from torch->mamba-ssm) (2.20.5)\n",
-            "Requirement already satisfied: nvidia-nvtx-cu12==12.1.105 in /usr/local/lib/python3.10/dist-packages (from torch->mamba-ssm) (12.1.105)\n",
-            "Requirement already satisfied: nvidia-nvjitlink-cu12 in /usr/local/lib/python3.10/dist-packages (from nvidia-cusolver-cu12==11.4.5.107->torch->mamba-ssm) (12.5.40)\n",
-            "Requirement already satisfied: huggingface-hub<1.0,>=0.23.0 in /usr/local/lib/python3.10/dist-packages (from transformers->mamba-ssm) (0.23.3)\n",
-            "Requirement already satisfied: numpy>=1.17 in /usr/local/lib/python3.10/dist-packages (from transformers->mamba-ssm) (1.25.2)\n",
-            "Requirement already satisfied: pyyaml>=5.1 in /usr/local/lib/python3.10/dist-packages (from transformers->mamba-ssm) (6.0.1)\n",
-            "Requirement already satisfied: regex!=2019.12.17 in /usr/local/lib/python3.10/dist-packages (from transformers->mamba-ssm) (2024.5.15)\n",
-            "Requirement already satisfied: requests in /usr/local/lib/python3.10/dist-packages (from transformers->mamba-ssm) (2.31.0)\n",
-            "Requirement already satisfied: tokenizers<0.20,>=0.19 in /usr/local/lib/python3.10/dist-packages (from transformers->mamba-ssm) (0.19.1)\n",
-            "Requirement already satisfied: safetensors>=0.4.1 in /usr/local/lib/python3.10/dist-packages (from transformers->mamba-ssm) (0.4.3)\n",
-            "Requirement already satisfied: tqdm>=4.27 in /usr/local/lib/python3.10/dist-packages (from transformers->mamba-ssm) (4.66.4)\n",
-            "Requirement already satisfied: MarkupSafe>=2.0 in /usr/local/lib/python3.10/dist-packages (from jinja2->torch->mamba-ssm) (2.1.5)\n",
-            "Requirement already satisfied: charset-normalizer<4,>=2 in /usr/local/lib/python3.10/dist-packages (from requests->transformers->mamba-ssm) (3.3.2)\n",
-            "Requirement already satisfied: idna<4,>=2.5 in /usr/local/lib/python3.10/dist-packages (from requests->transformers->mamba-ssm) (3.7)\n",
-            "Requirement already satisfied: urllib3<3,>=1.21.1 in /usr/local/lib/python3.10/dist-packages (from requests->transformers->mamba-ssm) (2.0.7)\n",
-            "Requirement already satisfied: certifi>=2017.4.17 in /usr/local/lib/python3.10/dist-packages (from requests->transformers->mamba-ssm) (2024.6.2)\n",
-            "Requirement already satisfied: mpmath<1.4.0,>=1.1.0 in /usr/local/lib/python3.10/dist-packages (from sympy->torch->mamba-ssm) (1.3.0)\n",
-            "Requirement already satisfied: gnn in /usr/local/lib/python3.10/dist-packages (1.1.9)\n"
->>>>>>> d4cf11cd
           ]
         }
       ],
@@ -244,25 +128,7 @@
         "\n",
         "    def forward(self, x):\n",
         "        return self.mamba(x)\n"
-<<<<<<< HEAD
-      ]
-=======
-      ],
-      "metadata": {
-        "id": "Xp-YeaohcYYN"
-      },
-      "execution_count": 2,
-      "outputs": []
-    },
-    {
-      "cell_type": "code",
-      "source": [],
-      "metadata": {
-        "id": "zQq5DnYIK8zy"
-      },
-      "execution_count": 2,
-      "outputs": []
->>>>>>> d4cf11cd
+      ]
     },
     {
       "cell_type": "code",
@@ -281,16 +147,7 @@
         "        for layer in self.layers:\n",
         "            x = layer(x)\n",
         "        return x\n"
-<<<<<<< HEAD
-      ]
-=======
-      ],
-      "metadata": {
-        "id": "Hwz1XUzqchq_"
-      },
-      "execution_count": 3,
-      "outputs": []
->>>>>>> d4cf11cd
+      ]
     },
     {
       "cell_type": "code",
@@ -320,16 +177,7 @@
         "        # Stack the channel outputs along the correct dimension\n",
         "        combined_output = torch.stack(channel_outputs, dim=1)\n",
         "        return combined_output"
-<<<<<<< HEAD
-      ]
-=======
-      ],
-      "metadata": {
-        "id": "OjytfBFncjzc"
-      },
-      "execution_count": 4,
-      "outputs": []
->>>>>>> d4cf11cd
+      ]
     },
     {
       "cell_type": "markdown",
@@ -366,16 +214,7 @@
         "        adj[adj <= self.threshold] = 0\n",
         "        edge_indexes, edge_weights = dense_to_sparse(adj)\n",
         "        return edge_indexes, edge_weights"
-<<<<<<< HEAD
-      ]
-=======
-      ],
-      "metadata": {
-        "id": "mVGaxxbMehZp"
-      },
-      "execution_count": 12,
-      "outputs": []
->>>>>>> d4cf11cd
+      ]
     },
     {
       "cell_type": "markdown",
@@ -499,18 +338,8 @@
         "        x = x.squeeze(2)  # making it (batch_size, num_channels, dim)\n",
         "        #print(x.shape)\n",
         "        x = self.gnn_model(x)\n",
-<<<<<<< HEAD
         "        return x.unsqueeze(0)"
       ]
-=======
-        "        return x"
-      ],
-      "metadata": {
-        "id": "F4gHPvlLnA2H"
-      },
-      "execution_count": 7,
-      "outputs": []
->>>>>>> d4cf11cd
     },
     {
       "cell_type": "code",
@@ -521,7 +350,6 @@
         "batch_size = 1\n",
         "learning_rate = 1e-4\n",
         "\n",
-<<<<<<< HEAD
         "training_data, val_data, test_data = torch.utils.data.random_split(data, [0.8, 0.1, 0.1])\n",
         "train_dataloader = torch.utils.data.DataLoader(training_data, batch_size=batch_size, shuffle=True)\n",
         "val_dataloader = torch.utils.data.DataLoader(val_data, batch_size=batch_size,)\n",
@@ -531,14 +359,6 @@
     {
       "cell_type": "code",
       "execution_count": 52,
-=======
-        "data = torch.randn(batch_size, num_channels, sequence_length, dim).to(\"cuda\")\n",
-        "model = SeizureSense(num_channels, num_layers=4, dim=dim, d_state=16, d_conv=4, expand=2).to(\"cuda\")\n",
-        "output = model(data)\n",
-        "\n",
-        "print(output.shape)  # Expected shape: (batch size, 2)"
-      ],
->>>>>>> d4cf11cd
       "metadata": {
         "colab": {
           "base_uri": "https://localhost:8080/"
@@ -546,7 +366,6 @@
         "id": "JVR8OD23NvFb",
         "outputId": "509f2eb8-b8d9-4995-aeec-e1b6a407ee72"
       },
-<<<<<<< HEAD
       "outputs": [],
       "source": [
         "num_channels = 23\n",
@@ -562,9 +381,6 @@
       "cell_type": "code",
       "execution_count": 54,
       "metadata": {},
-=======
-      "execution_count": 15,
->>>>>>> d4cf11cd
       "outputs": [
         {
           "data": {
@@ -592,13 +408,7 @@
           "name": "stderr",
           "output_type": "stream",
           "text": [
-<<<<<<< HEAD
             "100%|██████████| 10/10 [1:31:18<00:00, 547.90s/it]\n"
-=======
-            "torch.Size([8, 23, 15360, 1])\n",
-            "torch.Size([8, 23, 1])\n",
-            "torch.Size([8, 2])\n"
->>>>>>> d4cf11cd
           ]
         },
         {
